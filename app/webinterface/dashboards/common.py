--- conflicted
+++ resolved
@@ -7,25 +7,16 @@
 
 import daiquiri
 import pyfakefs
-<<<<<<< HEAD
 from common import config
-=======
-from common import config, helper
->>>>>>> 039e3163
 from common.types import DicomTarget, DicomWebTarget
 from decoRouter import Router as decoRouter
 from rq import Queue, get_current_job
 from rq.job import Job
 from starlette.responses import JSONResponse, RedirectResponse
-<<<<<<< HEAD
 from webinterface.common import redis
 
 from app.common import helper
 from app.tests.getdcmtags import process_dicom
-=======
-from tests.getdcmtags import process_dicom
-from webinterface.common import redis
->>>>>>> 039e3163
 
 router = decoRouter()
 logger = daiquiri.getLogger("dashboards")
@@ -42,13 +33,10 @@
 
 
 def invoke_getdcmtags(file: Path, node: Union[DicomTarget, DicomWebTarget, None], force_rule: Optional[str] = None):
-<<<<<<< HEAD
-=======
     if not file.exists():
         raise FileNotFoundError(f"{file} does not exist")
     if not file.is_file():
         raise FileNotFoundError(f"{file} is not a file.")
->>>>>>> 039e3163
     if isinstance(node, DicomTarget):
         sender_address = node.ip
         sender_aet = node.aet_target
