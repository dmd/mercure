--- conflicted
+++ resolved
@@ -9,7 +9,6 @@
 {% block content %}
 <main role="main">
     <div class="container">
-<<<<<<< HEAD
         <h1 class="title is-4">Filtering Rules</h1>
 
         <div class="field is-grouped" style="margin-bottom: 16px;">
@@ -31,22 +30,6 @@
     
         {% for rule_name,rule in rules.items()|sort() %}
         <div class="card entitycard" data-name="{{rule_name}}">
-=======
-        <h1 class="title">DICOM Rules</h1>
-
-        <div class="field">
-            <div class="control has-icons-left">
-                <input class="input" type="text" id="searchInput" placeholder="Search rules..." value="">
-                <span class="icon is-small is-left">
-                    <i class="fas fa-search"></i>
-                </span>
-            </div>
-        </div>
-    
-
-        {% for rule_name,rule in rules.items() %}
-        <div class="card rulecard" data-name="{{rule_name}}">
->>>>>>> 6dee9c6a
             <header class="card-header has-background-light ">
                 <p class="card-header-title card-toggle {% if rule.disabled %}has-text-grey-light{% endif %}">
                     <span class="icon {% if rule.disabled %}has-text-grey-light{% endif %} has-tooltip-left {% if not rule.disabled %}has-tooltip-success{% endif %}"
@@ -99,11 +82,7 @@
                             <td>{% if rule.processing_module is string %}
                                 {{ rule.processing_module }}
                                 {% else %}
-<<<<<<< HEAD
                                 {% for module_name in rule.processing_module %} {{ module_name }} {% if not loop.last %}&#10140; {% endif %} {% endfor %}
-=======
-                                {% for i in rule.processing_module %} {{ i }} {% if not loop.last %}&#10140; {% endif %} {% endfor %}
->>>>>>> 6dee9c6a
                                 {% endif %}</td>
                         </tr>
                         {% endif %}
@@ -111,15 +90,13 @@
                         <tr>
                             <td>Target:</td>
                             <td>{{ rule.target }}</td>
+                        </tr>
+                        <tr>
                             <td>Routing:</td>
                             <td>{% if rule.target is string %}
                                 {{ rule.target }}
                                 {% else %}
-<<<<<<< HEAD
                                 {% for target_name in rule.target %}{{ target_name }}{% if not loop.last %}, {% endif %}{% endfor %}
-=======
-                                {% for i in rule.target %}{{ i }}{% if not loop.last %}, {% endif %}{% endfor %}
->>>>>>> 6dee9c6a
                                 {% endif %}</td>
                         </tr>
                         {% endif %}
@@ -143,23 +120,11 @@
             </div>
         </div>
         {% endfor %}
-<<<<<<< HEAD
         <nav class="pagination is-centered" role="navigation" aria-label="pagination" style="margin-top: 16px;">
-=======
-        <nav class="pagination is-centered" role="navigation" aria-label="pagination">
->>>>>>> 6dee9c6a
             <ul class="pagination-list" id="paginationList">
             </ul>
         </nav>
         
-<<<<<<< HEAD
-=======
-        {% if is_admin %}
-        <div class="buttons is-left" style="margin-top: 20px;">
-            <button class="button is-success" onclick="showAddModal()"><i class="fas fa-plus"></i>&nbsp;Add New</button>
-        </div>
-        {% endif %}
->>>>>>> 6dee9c6a
     </div>
 
     <div class="modal" id="deletemodal">
@@ -215,11 +180,7 @@
                 e.currentTarget.parentElement.parentElement.childNodes[3].classList.toggle('is-hidden');
             });
         }
-<<<<<<< HEAD
         paginate(document.getElementsByClassName('entitycard'))
-=======
-        paginate(document.getElementsByClassName('rulecard'))
->>>>>>> 6dee9c6a
     });
 
     function showAddModal(val) {
